#!/usr/bin/env python
import os
import warnings

import numpy as np
import pandas as pd
import pytest

from diffexpr.py_deseq import py_DESeq2

warnings.filterwarnings("ignore")
test_data_path = os.path.dirname(os.path.realpath(__file__)) + "/data"


@pytest.fixture(scope="module")
def run_r():
    os.chdir(os.path.dirname(test_data_path))
    os.system("Rscript deseq.R")


def count_matrix():
    """
        id     A_1     A_2     A_3     B_1     B_2     B_3
    0  ERCC-00002  111461  106261  107547  333944  199252  186947
    1  ERCC-00003    6735    5387    5265   13937    8584    8596
    2  ERCC-00004   17673   13983   15462    5065    3222    3353
    3  ERCC-00009    4669    4431    4211    6939    4155    3647
    4  ERCC-00012       0       2       0       0       0       0
    """
    return pd.read_csv(test_data_path + "/ercc.tsv", sep="\t")


def sample_metadata():
<<<<<<< HEAD
=======
    df = count_matrix()
>>>>>>> 9a5c829a
    sample_df = (
        pd.DataFrame({"samplename": df.columns})
        .query('samplename != "id"')
        .assign(sample=lambda d: d["samplename"].str.extract("([AB])_", expand=False))
        .assign(batch=lambda d: d["samplename"].str.extract("_([123])", expand=False))
        .pipe(lambda d: d.set_index(d["samplename"]))
        # this duplicates the "samplename" column into index, needed for `setup_deseq`
    )
<<<<<<< HEAD
    sample_df.index = sample_df.samplename
=======
>>>>>>> 9a5c829a
    return sample_df


@pytest.fixture(scope="module")
def setup_deseq():
    df = count_matrix()
    sample_df = sample_metadata()

    dds = py_DESeq2(
        count_matrix=df,
        design_matrix=sample_df,
        design_formula="~ batch + sample",
        gene_column="id",
    )

    return df, dds


@pytest.mark.parametrize("matrix", [("count"), ("metadata")])
<<<<<<< HEAD
def setup_deseq_not_dataframe_exception(matrix):
=======
def test_deseq_not_dataframe_exception(matrix):
>>>>>>> 9a5c829a
    df = pd.read_csv(test_data_path + "/ercc.tsv", sep="\t")
    sample_df = sample_metadata()
    if matrix == "count":
        df = df.values
    elif matrix == "metadata":
        sample_df = sample_df.values

    with pytest.raises(ValueError, match="should be pd.DataFrame type"):
        py_DESeq2(
            count_matrix=df,
            design_matrix=sample_df,
            design_formula="~ batch + sample",
            gene_column="id",
        )


<<<<<<< HEAD
def setup_deseq_no_id_exception():
    df = pd.read_csv(test_data_path + "/ercc.tsv", sep="\t")
    sample_df = sample_metadata()
    with pytest.raises(ValueError, match="should be pd.DataFrame type"):
=======
def test_deseq_no_id_exception():
    df = pd.read_csv(test_data_path + "/ercc.tsv", sep="\t")
    sample_df = sample_metadata()
    with pytest.raises(ValueError, match="The given gene_column name is not a column"):
>>>>>>> 9a5c829a
        py_DESeq2(
            count_matrix=df,
            design_matrix=sample_df,
            design_formula="~ batch + sample",
            gene_column="id1",
        )


def test_deseq(setup_deseq):
    df, dds = setup_deseq
    dds.run_deseq()
    dds.get_deseq_result()
    res = dds.deseq_result
    assert res.query("padj < 0.05").shape == (35, 7)

    dds.get_deseq_result(contrast=["sample", "B", "A"])
    res = dds.deseq_result
    assert res.query("padj < 0.05").shape == (35, 7)

    lfc_res = dds.lfcShrink(coef=4, method="apeglm")
    assert lfc_res[lfc_res.padj < 0.05].shape[0] == 35

    res.to_csv(test_data_path + "/py_deseq.tsv", index=False, sep="\t")

    dds.run_deseq(test="LRT", reduced="~ batch")
    dds.get_deseq_result()
    res = dds.deseq_result
    res.to_csv(test_data_path + "/py_deseq_reduced.tsv", index=False, sep="\t")


def test_normalized_count(setup_deseq):
    df, dds = setup_deseq
    norm_count_df = dds.normalized_count()
    assert norm_count_df.shape == df.shape


@pytest.mark.parametrize(
    "blind,fit_type",
    [(True, "parametric"), (True, "local"), (True, "mean"), (False, "parametric"), (False, "local"), (False, "mean")],
)
def test_vst(setup_deseq, blind, fit_type):
    df, dds = setup_deseq
    vst = dds.vst(blind=blind, fit_type=fit_type)
    assert vst.shape == df.shape


@pytest.mark.parametrize(
    "case,r_table,py_table",
    [
        ("deseq", "R_deseq.tsv", "py_deseq.tsv"),
        ("deseq reduced", "R_deseq_reduced.tsv", "py_deseq_reduced.tsv"),
    ],
)
def test_result(run_r, case, r_table, py_table):
    os.chdir(os.path.dirname(test_data_path))

    py_tab = pd.read_table(os.path.join(test_data_path, py_table))
    r_tab = pd.read_table(os.path.join(test_data_path, r_table))

    for col in py_tab.columns:
        if py_tab.columns.dtype == "float64":
            assert np.all(np.isclose(py_tab[col].fillna(0), r_tab[col].fillna(0))), f"{case} failed"<|MERGE_RESOLUTION|>--- conflicted
+++ resolved
@@ -12,8 +12,8 @@
 test_data_path = os.path.dirname(os.path.realpath(__file__)) + "/data"
 
 
-@pytest.fixture(scope="module")
-def run_r():
+@pytest.fixture(scope="module", name="run_r")
+def fixture_run_r():
     os.chdir(os.path.dirname(test_data_path))
     os.system("Rscript deseq.R")
 
@@ -31,10 +31,7 @@
 
 
 def sample_metadata():
-<<<<<<< HEAD
-=======
     df = count_matrix()
->>>>>>> 9a5c829a
     sample_df = (
         pd.DataFrame({"samplename": df.columns})
         .query('samplename != "id"')
@@ -43,10 +40,6 @@
         .pipe(lambda d: d.set_index(d["samplename"]))
         # this duplicates the "samplename" column into index, needed for `setup_deseq`
     )
-<<<<<<< HEAD
-    sample_df.index = sample_df.samplename
-=======
->>>>>>> 9a5c829a
     return sample_df
 
 
@@ -66,11 +59,7 @@
 
 
 @pytest.mark.parametrize("matrix", [("count"), ("metadata")])
-<<<<<<< HEAD
-def setup_deseq_not_dataframe_exception(matrix):
-=======
 def test_deseq_not_dataframe_exception(matrix):
->>>>>>> 9a5c829a
     df = pd.read_csv(test_data_path + "/ercc.tsv", sep="\t")
     sample_df = sample_metadata()
     if matrix == "count":
@@ -87,17 +76,10 @@
         )
 
 
-<<<<<<< HEAD
-def setup_deseq_no_id_exception():
-    df = pd.read_csv(test_data_path + "/ercc.tsv", sep="\t")
-    sample_df = sample_metadata()
-    with pytest.raises(ValueError, match="should be pd.DataFrame type"):
-=======
 def test_deseq_no_id_exception():
     df = pd.read_csv(test_data_path + "/ercc.tsv", sep="\t")
     sample_df = sample_metadata()
     with pytest.raises(ValueError, match="The given gene_column name is not a column"):
->>>>>>> 9a5c829a
         py_DESeq2(
             count_matrix=df,
             design_matrix=sample_df,
